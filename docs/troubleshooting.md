--- conflicted
+++ resolved
@@ -33,19 +33,11 @@
 ## Troubleshooting
 
 **Installation**
-<<<<<<< HEAD
-- **Docker Issues:** If Docker containers fail to start or Agent Zero can't connect to Docker, consult the Docker documentation and verify your Docker installation and configuration.  On macOS, ensure you've granted Docker access to your project files in Docker Desktop's settings as described in the [Installation guide](installation.md#4-install-docker-docker-desktop-application). Verify that the Docker image is updated.
-
-**Usage**
-
-- **Terminal commands not executing:** If using Docker for code execution, ensure the Docker container is running and properly configured.  Check SSH settings if applicable. Check if the Docker image is updated by removing it from Docker Desktop app, and subsequently prompting Agent Zero to `run an Hello World in Python`.
-=======
 - **Docker Issues:** If Docker containers fail to start, consult the Docker documentation and verify your Docker installation and configuration.  On macOS, ensure you've granted Docker access to your project files in Docker Desktop's settings as described in the [Installation guide](installation.md#4-install-docker-docker-desktop-application). Verify that the Docker image is updated.
 
 **Usage**
 
 - **Terminal commands not executing:** Ensure the Docker container is running and properly configured.  Check SSH settings if applicable. Check if the Docker image is updated by removing it from Docker Desktop app, and subsequently pulling it again.
->>>>>>> a812f840
 
 * **Error Messages:** Pay close attention to the error messages displayed in the Web UI or terminal.  They often provide valuable clues for diagnosing the issue. Refer to the specific error message in online searches or community forums for potential solutions.
 
